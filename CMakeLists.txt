--- conflicted
+++ resolved
@@ -243,10 +243,6 @@
 
 add_subdirectory("${SCRAM_SOURCE_DIR}")
 add_subdirectory("${SCRAM_SHARE_DIR}")
-<<<<<<< HEAD
-# add_subdirectory("${SCRAM_TEST_DIR}")
-=======
->>>>>>> a2d2ca02
 add_subdirectory("${SCRAM_INPUT_DIR}")
 
 if(BUILD_GUI)
@@ -274,28 +270,6 @@
 
 ###################### Begin CPACK configurations ###########################
 
-<<<<<<< HEAD
-if(WIN32)
-  set(CPACK_GENERATOR "NSIS")
-  # TODO: Find a way to programmatically detect shared libraries and add to installation.
-  # The following configuration assumes MinGW64 is setup specifically for this project.
-  get_filename_component(MINGW_DLL_DIR "${CMAKE_CXX_COMPILER}" PATH)
-  message(STATUS "MinGW bin location: ${MINGW_DLL_DIR}")
-  file(GLOB all_libs "${MINGW_DLL_DIR}/lib*.dll")
-  install(FILES
-    ${all_libs}
-    ${MINGW_DLL_DIR}/zlib1.dll
-    DESTINATION bin COMPONENT libraries
-  )
-
-  # Qt Libraries
-  #  install(FILES
-  #    ${MINGW_DLL_DIR}/Qt5Core.dll
-  #    ${MINGW_DLL_DIR}/Qt5Gui.dll
-  #    ${MINGW_DLL_DIR}/Qt5Widgets.dll
-  #    DESTINATION bin COMPONENT libraries
-  #  )
-=======
 if(PACKAGE)
   if(WIN32)
     set(CPACK_GENERATOR "NSIS")
@@ -318,7 +292,6 @@
       DESTINATION bin COMPONENT libraries
     )
   endif()
->>>>>>> a2d2ca02
 endif()
 
 set(CPACK_PACKAGE_VENDOR "Olzhas Rakhimov")
