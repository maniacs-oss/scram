sudo: required
dist: trusty

language: cpp

<<<<<<< HEAD
compiler: gcc

env:
  global:
    secure: "C4tE5UQtoItWxd+sSfj9vULLd0EjY5Ek/BentI/m1xz6tAOi+65RTjMEgz9OQZh1rlsExV4y9YEfV/JzZ3peLNypw3b2BaCum6LECkaEDob2aPR03u/DruTkGkXITUIFFh2hg0iQH2TZP9/0ZtQBRXqNbU+DnH8Rs1Q+kNcWoFU="
=======
cache: ccache

os:
    - linux
    - osx

compiler:
    - gcc
    - clang

env:
    global:
        - PATH=$PATH:`pwd`/install/bin
        - CCACHE_CPP2=true
        # Intel Parallel Studio
        - secure: "BM1aLsCy0NYk1TCCMeQH6H1O9B+NmZeO6QzRTjy1Xrs8wvoKsuBiazjxSZ6nVWP3F+JtjsOLzeFyELmCf4lobcw8bhzgLZ7ZFaDJl4DC31w+87RdQFYzMe5t53SfflkfBDYkbpbUrt1B7qPk5r0nYDG+QzO3T/XnvSN/0HvmEBQ="
    matrix:
        - RELEASE=
        - RELEASE=true
>>>>>>> 2153f89b

matrix:
    exclude:
        - os: osx
          compiler: gcc  # GCC is Clang on OS X.
    include:
        - os: linux
          compiler: icc
          env: INTEL_COMPILER=true

addons:
    coverity_scan:
        project:
            name: "rakhimov/scram"
        # description: "Simplified Command-line Risk Analysis Multi-tool"
        notification_email: "ol.rakhimov@gmail.com"
        build_command_prepend: "cmake .."
        build_command: "make -j 2"
        branch_pattern: "coverity-scan"
    apt:
        packages:
            - gcc-4.9
            - g++-4.9
            - libboost-program-options-dev
            - libboost-filesystem-dev
            - libboost-system-dev
            - libboost-math-dev
            - libboost-date-time-dev
            - libxml2-dev
            - libxml++2.6-dev
            - libgoogle-perftools-dev
            - qt5-default
        sources:
            - ubuntu-toolchain-r-test

before_install:
    - if [[ -n "${INTEL_COMPILER}" ]]; then export CC=icc; export CXX=icpc; export RELEASE=true; fi

before_script:
<<<<<<< HEAD
    - mkdir build
    - cd build

script:
    - ../.no_build.sh

after_failure:
    - cat build-log.txt
=======
    - .travis/before_script.sh

script:
    - .travis/script.sh

after_script:
    - if [[ -n "${INTEL_COMPILER}" ]]; then ${HOME}/intel/parallel_studio*/uninstall.sh --silent; fi
>>>>>>> 2153f89b
<|MERGE_RESOLUTION|>--- conflicted
+++ resolved
@@ -3,48 +3,17 @@
 
 language: cpp
 
-<<<<<<< HEAD
 compiler: gcc
 
 env:
-  global:
-    secure: "C4tE5UQtoItWxd+sSfj9vULLd0EjY5Ek/BentI/m1xz6tAOi+65RTjMEgz9OQZh1rlsExV4y9YEfV/JzZ3peLNypw3b2BaCum6LECkaEDob2aPR03u/DruTkGkXITUIFFh2hg0iQH2TZP9/0ZtQBRXqNbU+DnH8Rs1Q+kNcWoFU="
-=======
-cache: ccache
-
-os:
-    - linux
-    - osx
-
-compiler:
-    - gcc
-    - clang
-
-env:
     global:
-        - PATH=$PATH:`pwd`/install/bin
-        - CCACHE_CPP2=true
-        # Intel Parallel Studio
-        - secure: "BM1aLsCy0NYk1TCCMeQH6H1O9B+NmZeO6QzRTjy1Xrs8wvoKsuBiazjxSZ6nVWP3F+JtjsOLzeFyELmCf4lobcw8bhzgLZ7ZFaDJl4DC31w+87RdQFYzMe5t53SfflkfBDYkbpbUrt1B7qPk5r0nYDG+QzO3T/XnvSN/0HvmEBQ="
-    matrix:
-        - RELEASE=
-        - RELEASE=true
->>>>>>> 2153f89b
-
-matrix:
-    exclude:
-        - os: osx
-          compiler: gcc  # GCC is Clang on OS X.
-    include:
-        - os: linux
-          compiler: icc
-          env: INTEL_COMPILER=true
+        secure: "C4tE5UQtoItWxd+sSfj9vULLd0EjY5Ek/BentI/m1xz6tAOi+65RTjMEgz9OQZh1rlsExV4y9YEfV/JzZ3peLNypw3b2BaCum6LECkaEDob2aPR03u/DruTkGkXITUIFFh2hg0iQH2TZP9/0ZtQBRXqNbU+DnH8Rs1Q+kNcWoFU="
 
 addons:
     coverity_scan:
         project:
             name: "rakhimov/scram"
-        # description: "Simplified Command-line Risk Analysis Multi-tool"
+        # description: "Command-line Risk Analysis Multi-tool"
         notification_email: "ol.rakhimov@gmail.com"
         build_command_prepend: "cmake .."
         build_command: "make -j 2"
@@ -65,25 +34,18 @@
         sources:
             - ubuntu-toolchain-r-test
 
-before_install:
-    - if [[ -n "${INTEL_COMPILER}" ]]; then export CC=icc; export CXX=icpc; export RELEASE=true; fi
 
 before_script:
-<<<<<<< HEAD
+    - sudo update-alternatives --install /usr/bin/gcc gcc /usr/bin/gcc-4.9 20
+    - sudo update-alternatives --install /usr/bin/g++ g++ /usr/bin/g++-4.9 20
     - mkdir build
     - cd build
 
 script:
     - ../.no_build.sh
 
+after_success:
+    - cat build/cov-int/scm_log.txt
+
 after_failure:
-    - cat build-log.txt
-=======
-    - .travis/before_script.sh
-
-script:
-    - .travis/script.sh
-
-after_script:
-    - if [[ -n "${INTEL_COMPILER}" ]]; then ${HOME}/intel/parallel_studio*/uninstall.sh --silent; fi
->>>>>>> 2153f89b
+    - cat build-log.txt