--- conflicted
+++ resolved
@@ -317,10 +317,4 @@
               << "Standard Exception:\n" << std_err.what() << std::endl;
     return 1;
   }
-<<<<<<< HEAD
-
-  return 0;
-=======
-#endif
->>>>>>> 0cf80b9d
 }  // End of main.