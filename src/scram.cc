--- conflicted
+++ resolved
@@ -269,12 +269,7 @@
 
     return RunScram(vm);
 
-<<<<<<< HEAD
-  } catch (IOError& io_err) {
-=======
-#ifdef NDEBUG
   } catch (scram::IOError& io_err) {
->>>>>>> e23c1014
     std::cerr << "SCRAM I/O Error\n" << std::endl;
     std::cerr << io_err.what() << std::endl;
     return 1;
