--- conflicted
+++ resolved
@@ -8,18 +8,8 @@
 
 ccache -s
 
-install_cmd="time -p ./install.py --prefix=./install --threads 2"
+install_cmd="time -p ./install.py --prefix=./install --threads 2 -DBUILD_TESTS=OFF -DBUILD_GUI=OFF"
 if [[ -n "${RELEASE}" ]]; then
-<<<<<<< HEAD
-  ./install.py -r --prefix=./install --threads 2 -DNGUI=1
-else
-  ./install.py -d --prefix=./install --threads 2 -DNGUI=1
-fi
-
-./logs/platform_check.sh
-
-exit 0  # Only check for platform differences.
-=======
   ${install_cmd} --release
 elif [[ "$CXX" = "g++" ]]; then
   ${install_cmd} --coverage
@@ -28,7 +18,10 @@
 fi
 
 ccache -s
->>>>>>> a2d2ca02
+
+./logs/platform_check.sh
+
+exit 0  # Only check for platform differences.
 
 ./.travis/run_tests.sh
 
